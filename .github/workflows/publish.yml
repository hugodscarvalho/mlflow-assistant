name: Tag & Publish to PyPI

on:
  push:
    branches:
      - main

jobs:
  release-and-publish:
    name: Release & Publish to PyPI
    runs-on: ubuntu-latest
    permissions:
      contents: write

    steps:
      - name: 📥 Checkout code
        uses: actions/checkout@v4
        with:
          fetch-depth: 0

      - name: 🐍 Set up Python
        uses: actions/setup-python@v5
        with:
<<<<<<< HEAD
          python-version: '3.12'  # or your preferred version
=======
          python-version: '3.12'
>>>>>>> 48b609af

      - name: 📦 Install Poetry
        run: |
          curl -sSL https://install.python-poetry.org | python3 -
          echo "$HOME/.local/bin" >> $GITHUB_PATH

      - name: 📚 Install dependencies
        run: poetry install --no-root

      - name: 🔖 Get current Poetry version
        id: poetry-version
        run: |
          CURRENT_VERSION=$(poetry version -s)
          echo "::notice::Poetry version: $CURRENT_VERSION"
          echo "version=$CURRENT_VERSION" >> $GITHUB_OUTPUT

      - name: 🔍 Validate version format
        run: |
          VERSION="${{ steps.poetry-version.outputs.version }}"
          if ! [[ "$VERSION" =~ ^[0-9]+\.[0-9]+\.[0-9]+$ ]]; then
            echo "::error::Invalid version format: $VERSION. Expected semantic versioning (e.g., 1.2.3)."
            exit 1
          fi

      - name: 📝 Check if version was bumped in commit
        id: version-bumped
        run: |
          # Get the previous version from the previous commit
          PREVIOUS_VERSION=$(git show ${GITHUB_SHA}^:pyproject.toml | grep '^version =' | awk -F '= ' '{print $2}' | tr -d '"')
      
          # Get the current version using Poetry
          CURRENT_VERSION="${{ steps.poetry-version.outputs.version }}"
      
          # Compare the versions
          if [ "$PREVIOUS_VERSION" != "$CURRENT_VERSION" ]; then
            echo "::notice::Version bumped from $PREVIOUS_VERSION to $CURRENT_VERSION."
            echo "VERSION_BUMPED=true" >> $GITHUB_ENV
          else
            echo "::warning::No version bump detected. Skipping deployment."
            echo "VERSION_BUMPED=false" >> $GITHUB_ENV
          fi
        

      - name: 🏷️ Check if tag already exists
        if: env.VERSION_BUMPED == 'true'
        id: check-tag
        run: |
          git fetch --tags
          TAG="v${{ steps.poetry-version.outputs.version }}"
          if git rev-parse "$TAG" >/dev/null 2>&1; then
            echo "::warning::Tag $TAG already exists. Skipping deployment."
            echo "DEPLOY_ELIGIBLE=false" >> $GITHUB_ENV
          else
            echo "::notice::Tag $TAG does not exist yet. Proceeding to deploy."
            echo "DEPLOY_ELIGIBLE=true" >> $GITHUB_ENV
          fi

      - name: 🛠️ Build package
        if: env.DEPLOY_ELIGIBLE == 'true'
        run: poetry build

      - name: 🚀 Publish to PyPI
        if: env.DEPLOY_ELIGIBLE == 'true'
        id: publish
        env:
          POETRY_PYPI_TOKEN_PYPI: ${{ secrets.PYPI_API_TOKEN }}
        run: |
          if poetry publish --username __token__; then
            echo "::notice::Package published successfully to PyPI."
            echo "PUBLISH_SUCCEEDED=true" >> $GITHUB_ENV
          else
            echo "::error::Failed to publish package to PyPI."
            echo "PUBLISH_SUCCEEDED=false" >> $GITHUB_ENV
          fi

      - name: 🏁 Create and push tag
        if: env.DEPLOY_ELIGIBLE == 'true' && env.PUBLISH_SUCCEEDED == 'true'
        env:
          GITHUB_TOKEN: ${{ secrets.GITHUB_TOKEN }}
        run: |
          VERSION=${{ steps.poetry-version.outputs.version }}
          TAG="v$VERSION"
          git config user.name "github-actions"
          git config user.email "github-actions@github.com"
          git tag -a "$TAG" -m "Release version $TAG"
          if git push origin "$TAG"; then
            echo "::notice::Git tag $TAG created and pushed."
            echo "TAG_PUSHED=true" >> $GITHUB_ENV
          else
            echo "::warning::Failed to push Git tag $TAG."
            echo "TAG_PUSHED=false" >> $GITHUB_ENV
          fi

      - name: 📄 Extract release notes from CHANGELOG.md
        if: env.TAG_PUSHED == 'true'
        id: extract-notes
        run: |
          VERSION="v${{ steps.poetry-version.outputs.version }}"
          echo "::notice::Extracting release notes for version $VERSION from CHANGELOG.md."
          awk -v ver="$VERSION" '
            $0 ~ "^## \\[" ver "\\]" { in_version=1; next }
            in_version && $0 ~ /^## \[/ { exit }
            in_version { print }
          ' CHANGELOG.md > release_notes.md
          if [ -s release_notes.md ]; then
            echo "::notice::Release notes successfully extracted for version $VERSION."
          else
            echo "::warning::Could not extract release notes for version $VERSION. Creating a placeholder file."
            echo "Release notes for version $VERSION could not be extracted. Please check the CHANGELOG.md file manually." > release_notes.md
          fi
          echo "CHANGELOG_PARSED=true" >> $GITHUB_ENV        
  
      - name: 📦 Create GitHub Release
        if: env.TAG_PUSHED == 'true'
        uses: softprops/action-gh-release@v2
        with:
          tag_name: v${{ steps.poetry-version.outputs.version }}
          body_path: release_notes.md
        env:
          GITHUB_TOKEN: ${{ secrets.GITHUB_TOKEN }}<|MERGE_RESOLUTION|>--- conflicted
+++ resolved
@@ -21,11 +21,7 @@
       - name: 🐍 Set up Python
         uses: actions/setup-python@v5
         with:
-<<<<<<< HEAD
-          python-version: '3.12'  # or your preferred version
-=======
           python-version: '3.12'
->>>>>>> 48b609af
 
       - name: 📦 Install Poetry
         run: |
